#!/usr/bin/env bash
# Licensed to the Apache Software Foundation (ASF) under one
# or more contributor license agreements.  See the NOTICE file
# distributed with this work for additional information
# regarding copyright ownership.  The ASF licenses this file
# to you under the Apache License, Version 2.0 (the
# "License"); you may not use this file except in compliance
# with the License.  You may obtain a copy of the License at
#
#   http://www.apache.org/licenses/LICENSE-2.0
#
# Unless required by applicable law or agreed to in writing,
# software distributed under the License is distributed on an
# "AS IS" BASIS, WITHOUT WARRANTIES OR CONDITIONS OF ANY
# KIND, either express or implied.  See the License for the
# specific language governing permissions and limitations
# under the License.

set -euxo pipefail

source tests/scripts/setup-pytest-env.sh

# setup cython
cd python; python3 setup.py build_ext --inplace; cd ..

# cleanup pycache
find . -type f -path "*.pyc" | xargs rm -f

<<<<<<< HEAD
run_pytest cython python-topi-nightly tests/python/topi/nightly

echo "Running relay NNEF frontend execution test..."
run_pytest cython python-frontend-nnef tests/python/frontend/nnef
=======
run_pytest python-topi-nightly tests/python/topi/nightly
>>>>>>> bc896a59
<|MERGE_RESOLUTION|>--- conflicted
+++ resolved
@@ -26,11 +26,4 @@
 # cleanup pycache
 find . -type f -path "*.pyc" | xargs rm -f
 
-<<<<<<< HEAD
-run_pytest cython python-topi-nightly tests/python/topi/nightly
-
-echo "Running relay NNEF frontend execution test..."
-run_pytest cython python-frontend-nnef tests/python/frontend/nnef
-=======
-run_pytest python-topi-nightly tests/python/topi/nightly
->>>>>>> bc896a59
+run_pytest python-topi-nightly tests/python/topi/nightly