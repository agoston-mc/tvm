--- conflicted
+++ resolved
@@ -272,11 +272,7 @@
                 if not prefix.startswith("/"):
                     prefix = "/" + prefix
                 basename = os.path.basename(fname)
-<<<<<<< HEAD
-                pair = (r"%s%s" % (prefix, basename), RequestHandler, {"file_path": fname})
-=======
-                pair = (rf"/{basename}", RequestHandler, {"file_path": fname})
->>>>>>> 7f02606a
+                pair = (rf"{prefix}{basename}", RequestHandler, {"file_path": fname})
                 handlers.append(pair)
                 logging.info(pair)
             self.app = tornado.web.Application(handlers)
